import argparse

from gamestonk_terminal.fundamental_analysis import alpha_vantage_api as av_api
from gamestonk_terminal.fundamental_analysis import business_insider_api as bi_api
from gamestonk_terminal.fundamental_analysis import (
    financial_modeling_prep_api as fmp_api,
)
from gamestonk_terminal.fundamental_analysis import finviz_api as fvz_api
from gamestonk_terminal.fundamental_analysis import market_watch_api as mw_api
from gamestonk_terminal.fundamental_analysis import yahoo_finance_api as yf_api
from gamestonk_terminal.helper_funcs import get_flair
from gamestonk_terminal.menu import session
from prompt_toolkit.completion import NestedCompleter


def print_fundamental_analysis(s_ticker, s_start, s_interval):
    """ Print help """

    s_intraday = (f"Intraday {s_interval}", "Daily")[s_interval == "1440min"]

    if s_start:
        print(f"\n{s_intraday} Stock: {s_ticker} (from {s_start.strftime('%Y-%m-%d')})")
    else:
        print(f"\n{s_intraday} Stock: {s_ticker}")

    print("\nFundamental Analysis:")  # https://github.com/JerBouma/FundamentalAnalysis
    print("   help          show this fundamental analysis menu again")
    print("   q             quit this menu, and shows back to main menu")
    print("   quit          quit to abandon program")
    print("")
    print("   screener      screen info about the company [Finviz]")
    print("   mgmt          management team of the company [Business Insider]")
    print("")
    print("Market Watch API")
    print("   income        income statement of the company")
    print("   balance       balance sheet of the company")
    print("   cash          cash flow statement of the company")
    print("")
    print("Yahoo Finance API")
    print("   info          information scope of the company")
    print("   shrs          hareholders of the company")
    print("   sust          sustainability values of the company")
    print("   cal           calendar earnings and estimates of the company")
    print("")
    print("Alpha Vantage API")
    print("   overview      overview of the company")
    print("   incom         income statements of the company")
    print("   balance       balance sheet of the company")
    print("   cash          cash flow of the company")
    print("   earnings      earnings dates and reported EPS")
    print("")
    print("Financial Modeling Prep API")
    print("   profile       profile of the company")
    print("   quote         quote of the company")
    print("   enterprise    enterprise value of the company over time")
    print("   dcf           discounted cash flow of the company over time")
    print("   inc           income statements of the company")
    print("   bal           balance sheet of the company")
    print("   cashf         cash flow of the company")
    print("   metrics       key metrics of the company")
    print("   ratios        financial ratios of the company")
    print("   growth        financial statement growth of the company")
    print("")
    return


def key_metrics_explained(l_args):
    parser = argparse.ArgumentParser(
        prog="info",
        description="""
            Provides information about main key metrics. Namely: EBITDA,
            EPS, P/E, PEG, FCF, P/B, ROE, DPR, P/S, Dividend Yield Ratio, D/E, and Beta.
        """,
    )

    try:
        (_, l_unknown_args) = parser.parse_known_args(l_args)

        if l_unknown_args:
            print(f"The following args couldn't be interpreted: {l_unknown_args}")

        filepath = "fundamental_analysis/key_metrics_explained.txt"
        with open(filepath) as fp:
            line = fp.readline()
            while line:
                print(f"{line.strip()}")
                line = fp.readline()
            print("")

    except Exception as e:
        print(e)
        print("ERROR!\n")
        return


# pylint: disable=too-many-branches
def fa_menu(s_ticker, s_start, s_interval):

    # Add list of arguments that the fundamental analysis parser accepts
    fa_parser = argparse.ArgumentParser(prog="fa", add_help=False)
<<<<<<< HEAD
    fa_parser.add_argument(
        "cmd",
        choices=[
            "help",
            "q",
            "quit",
            "screener",
            "mgmt",
            "info",
            "shrs",
            "sust",
            "cal",
            "income",
            "balance",
            "cash",
            "overview",
            "key",
            "incom",
            "balance",
            "cash",
            "earnings",
            "profile",
            "quote",
            "enterprise",
            "dcf",
            "inc",
            "bal",
            "cashf",
            "metrics",
            "ratios",
            "growth",
        ],
    )
=======
    choices = [
        "help",
        "q",
        "quit",
        "screener",
        "mgmt",
        "info",
        "shrs",
        "sust",
        "cal",
        "income",
        "assets",
        "liabilities",
        "operating",
        "investing",
        "financing",
        "overview",
        "key",
        "incom",
        "balance",
        "cash",
        "earnings",
        "profile",
        "quote",
        "enterprise",
        "dcf",
        "inc",
        "bal",
        "cashf",
        "metrics",
        "ratios",
        "growth",
    ]
    fa_parser.add_argument("cmd", choices=choices)
    completer = NestedCompleter.from_nested_dict({c: None for c in choices})
>>>>>>> e7cfa9f7

    print_fundamental_analysis(s_ticker, s_start, s_interval)

    # Loop forever and ever
    while True:
        # Get input command from user
        if session:
            as_input = session.prompt(
                f"{get_flair()} (fa)> ",
                completer=completer,
            )
        else:
            as_input = input(f"{get_flair()} (fa)> ")

        # Parse fundamental analysis command of the list of possible commands
        try:
            (ns_known_args, l_args) = fa_parser.parse_known_args(as_input.split())

        except SystemExit:
            print("The command selected doesn't exist\n")
            continue

        if ns_known_args.cmd == "help":
            print_fundamental_analysis(s_ticker, s_start, s_interval)

        elif ns_known_args.cmd == "q":
            # Just leave the FA menu
            return False

        elif ns_known_args.cmd == "quit":
            # Abandon the program
            return True

        # BUSINESS INSIDER API
        elif ns_known_args.cmd == "mgmt":
            bi_api.management(l_args, s_ticker)

        # FINVIZ API
        elif ns_known_args.cmd == "screener":
            fvz_api.screener(l_args, s_ticker)

        # MARKET WATCH API
        elif ns_known_args.cmd == "income":
            mw_api.income(l_args, s_ticker)

        elif ns_known_args.cmd == "balance":
            mw_api.balance(l_args, s_ticker)

        elif ns_known_args.cmd == "cash":
            mw_api.cash(l_args, s_ticker)

        # YAHOO FINANCE API
        elif ns_known_args.cmd == "info":
            yf_api.info(l_args, s_ticker)

        elif ns_known_args.cmd == "shrs":
            yf_api.shareholders(l_args, s_ticker)

        elif ns_known_args.cmd == "sust":
            yf_api.sustainability(l_args, s_ticker)

        elif ns_known_args.cmd == "cal":
            yf_api.calendar_earnings(l_args, s_ticker)

        # ALPHA VANTAGE API
        elif ns_known_args.cmd == "overview":
            av_api.overview(l_args, s_ticker)

        elif ns_known_args.cmd == "incom":
            av_api.income_statement(l_args, s_ticker)

        elif ns_known_args.cmd == "balance":
            av_api.balance_sheet(l_args, s_ticker)

        elif ns_known_args.cmd == "cash":
            av_api.cash_flow(l_args, s_ticker)

        elif ns_known_args.cmd == "earnings":
            av_api.earnings(l_args, s_ticker)

        # FINANCIAL MODELING PREP API
        # Details:
        elif ns_known_args.cmd == "profile":
            fmp_api.profile(l_args, s_ticker)

        elif ns_known_args.cmd == "quote":
            fmp_api.quote(l_args, s_ticker)

        elif ns_known_args.cmd == "enterprise":
            fmp_api.enterprise(l_args, s_ticker)

        elif ns_known_args.cmd == "dcf":
            fmp_api.discounted_cash_flow(l_args, s_ticker)

        # Financial statement:
        elif ns_known_args.cmd == "inc":
            fmp_api.income_statement(l_args, s_ticker)

        elif ns_known_args.cmd == "bal":
            fmp_api.balance_sheet(l_args, s_ticker)

        elif ns_known_args.cmd == "cashf":
            fmp_api.cash_flow(l_args, s_ticker)

        # Ratios:
        elif ns_known_args.cmd == "metrics":
            fmp_api.key_metrics(l_args, s_ticker)

        elif ns_known_args.cmd == "ratios":
            fmp_api.financial_ratios(l_args, s_ticker)

        elif ns_known_args.cmd == "growth":
            fmp_api.financial_statement_growth(l_args, s_ticker)

        else:
            print("Command not recognized!")<|MERGE_RESOLUTION|>--- conflicted
+++ resolved
@@ -98,41 +98,6 @@
 
     # Add list of arguments that the fundamental analysis parser accepts
     fa_parser = argparse.ArgumentParser(prog="fa", add_help=False)
-<<<<<<< HEAD
-    fa_parser.add_argument(
-        "cmd",
-        choices=[
-            "help",
-            "q",
-            "quit",
-            "screener",
-            "mgmt",
-            "info",
-            "shrs",
-            "sust",
-            "cal",
-            "income",
-            "balance",
-            "cash",
-            "overview",
-            "key",
-            "incom",
-            "balance",
-            "cash",
-            "earnings",
-            "profile",
-            "quote",
-            "enterprise",
-            "dcf",
-            "inc",
-            "bal",
-            "cashf",
-            "metrics",
-            "ratios",
-            "growth",
-        ],
-    )
-=======
     choices = [
         "help",
         "q",
@@ -144,11 +109,8 @@
         "sust",
         "cal",
         "income",
-        "assets",
-        "liabilities",
-        "operating",
-        "investing",
-        "financing",
+        "balance",
+        "cash",
         "overview",
         "key",
         "incom",
@@ -168,7 +130,6 @@
     ]
     fa_parser.add_argument("cmd", choices=choices)
     completer = NestedCompleter.from_nested_dict({c: None for c in choices})
->>>>>>> e7cfa9f7
 
     print_fundamental_analysis(s_ticker, s_start, s_interval)
 
