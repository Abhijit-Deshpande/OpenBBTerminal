    #!/usr/bin/env python

import argparse

import sys
import os
from datetime import datetime, timedelta
import pandas as pd
from alpha_vantage.timeseries import TimeSeries
from prompt_toolkit.completion import NestedCompleter

from gamestonk_terminal import config_terminal as cfg
from gamestonk_terminal import feature_flags as gtff
from gamestonk_terminal import res_menu as rm
from gamestonk_terminal.discovery import disc_menu as dm
from gamestonk_terminal.due_diligence import dd_menu as ddm
from gamestonk_terminal.fundamental_analysis import fa_menu as fam
from gamestonk_terminal.helper_funcs import b_is_stock_market_open, get_flair
from gamestonk_terminal.main_helper import clear, export, load, print_help, view, candle
from gamestonk_terminal.menu import session
from gamestonk_terminal.papermill import papermill_controller as mill
from gamestonk_terminal.sentiment import sen_menu as sm
from gamestonk_terminal.technical_analysis import ta_menu as tam
from gamestonk_terminal.comparison_analysis import ca_menu as cam
<<<<<<< HEAD
from gamestonk_terminal.options import op_menu as opm
=======
from gamestonk_terminal.fred import fred_menu as fm
>>>>>>> 9fe3fcec

# import warnings
# warnings.simplefilter("always")


# pylint: disable=too-many-branches
def main():
    """
    Gamestonk Terminal is an awesome stock market terminal that has been developed for fun,
    while I saw my GME shares tanking. But hey, I like the stock.
    """

    # Enable VT100 Escape Sequence for WINDOWS 10 Ver. 1607
    if sys.platform == "win32":
        os.system("")

    s_ticker = ""
    s_start = ""
    df_stock = pd.DataFrame()
    s_interval = "1440min"

    # Set stock by default to speed up testing
    # s_ticker = "BB"
    # ts = TimeSeries(key=cfg.API_KEY_ALPHAVANTAGE, output_format='pandas')
    # df_stock, d_stock_metadata = ts.get_daily_adjusted(symbol=s_ticker, outputsize='full')
    # df_stock.sort_index(ascending=True, inplace=True)
    # s_start = datetime.strptime("2020-06-04", "%Y-%m-%d")
    # df_stock = df_stock[s_start:]

    # Add list of arguments that the main parser accepts
    menu_parser = argparse.ArgumentParser(add_help=False, prog="gamestonk_terminal")
    choices = [
        "help",
        "quit",
        "q",
        "clear",
        "load",
        "candle",
        "view",
        "export",
        "disc",
        "mill",
        "sen",
        "res",
        "fa",
        "ta",
        "dd",
        "pred",
        "ca",
<<<<<<< HEAD
        "op"
=======
        "fred",
>>>>>>> 9fe3fcec
    ]
    menu_parser.add_argument("opt", choices=choices)
    completer = NestedCompleter.from_nested_dict({c: None for c in choices})

    # Print first welcome message and help
    print("\nWelcome to Gamestonk Terminal 🚀\n")
    should_print_help = True

    # Loop forever and ever
    while True:
        main_cmd = False
        if should_print_help:
            print_help(s_ticker, s_start, s_interval, b_is_stock_market_open())
            should_print_help = False

        # Get input command from user
        if session and gtff.USE_PROMPT_TOOLKIT:
            as_input = session.prompt(f"{get_flair()}> ", completer=completer)
        else:
            as_input = input(f"{get_flair()}> ")

        # Is command empty
        if not as_input:
            print("")
            continue

        # Parse main command of the list of possible commands
        try:
            (ns_known_args, l_args) = menu_parser.parse_known_args(as_input.split())

        except SystemExit:
            print("The command selected doesn't exist\n")
            continue

        b_quit = False
        if ns_known_args.opt == "help":
            should_print_help = True

        elif (ns_known_args.opt == "quit") or (ns_known_args.opt == "q"):
            break

        elif ns_known_args.opt == "clear":
            s_ticker, s_start, s_interval, df_stock = clear(
                l_args, s_ticker, s_start, s_interval, df_stock
            )
            main_cmd = True

        elif ns_known_args.opt == "load":
            s_ticker, s_start, s_interval, df_stock = load(
                l_args, s_ticker, s_start, s_interval, df_stock
            )
            main_cmd = True

        elif ns_known_args.opt == "candle":

            if s_ticker:
                candle(
                    s_ticker,
                    (datetime.now() - timedelta(days=180)).strftime("%Y-%m-%d"),
                )

            else:
                print(
                    "No ticker selected. Use 'load ticker' to load the ticker you want to look at."
                )

            main_cmd = True

        elif ns_known_args.opt == "view":

            if s_ticker:
                view(l_args, s_ticker, s_start, s_interval, df_stock)

            else:
                print(
                    "No ticker selected. Use 'load ticker' to load the ticker you want to look at."
                )
            main_cmd = True

        elif ns_known_args.opt == "export":
            export(l_args, df_stock)
            main_cmd = True

        elif ns_known_args.opt == "disc":
            b_quit = dm.disc_menu()

        elif ns_known_args.opt == "mill":
            b_quit = mill.papermill_menu()

        elif ns_known_args.opt == "sen":
            b_quit = sm.sen_menu(s_ticker, s_start)

        elif ns_known_args.opt == "res":
            b_quit = rm.res_menu(s_ticker, s_start, s_interval)

        elif ns_known_args.opt == "ca":
            b_quit = cam.ca_menu(df_stock, s_ticker, s_start, s_interval)

        elif ns_known_args.opt == "fa":
            b_quit = fam.fa_menu(s_ticker, s_start, s_interval)

        elif ns_known_args.opt == "ta":
            b_quit = tam.ta_menu(df_stock, s_ticker, s_start, s_interval)

        elif ns_known_args.opt == "dd":
            b_quit = ddm.dd_menu(df_stock, s_ticker, s_start, s_interval)

<<<<<<< HEAD
        elif ns_known_args.opt == "op":
            b_quit = opm.opt_menu(df_stock, s_ticker, s_start, s_interval)
=======
        elif ns_known_args.opt == "fred":
            b_quit = fm.fred_menu()
>>>>>>> 9fe3fcec

        elif ns_known_args.opt == "pred":

            if not gtff.ENABLE_PREDICT:
                print("Predict is not enabled in feature_flags.py")
                print("Prediction menu is disabled")
                print("")
                continue

            try:
                # pylint: disable=import-outside-toplevel
                from gamestonk_terminal.prediction_techniques import pred_menu as pm
            except ModuleNotFoundError as e:
                print("One of the optional packages seems to be missing")
                print("Optional packages need to be installed")
                print(e)
                print("")
                continue
            except Exception as e:
                print(e)
                print("")
                continue

            if s_interval == "1440min":
                b_quit = pm.pred_menu(df_stock, s_ticker, s_start, s_interval)
            # If stock data is intradaily, we need to get data again as prediction
            # techniques work on daily adjusted data. By default we load data from
            # Alpha Vantage because the historical data loaded gives a larger
            # dataset than the one provided by quandl
            else:
                try:
                    ts = TimeSeries(
                        key=cfg.API_KEY_ALPHAVANTAGE, output_format="pandas"
                    )
                    # pylint: disable=unbalanced-tuple-unpacking
                    df_stock_pred, _ = ts.get_daily_adjusted(
                        symbol=s_ticker, outputsize="full"
                    )
                    # pylint: disable=no-member
                    df_stock_pred = df_stock_pred.sort_index(ascending=True)
                    df_stock_pred = df_stock_pred[s_start:]
                    b_quit = pm.pred_menu(
                        df_stock_pred, s_ticker, s_start, s_interval="1440min"
                    )
                except Exception as e:
                    print(e)
                    print("Either the ticker or the API_KEY are invalids. Try again!")
                    return

        else:
            print("Shouldn't see this command!")
            continue

        if b_quit:
            break
        else:
            if not main_cmd:
                should_print_help = True

    print(
        "Hope you enjoyed the terminal. Remember that stonks only go up. Diamond hands.\n"
    )


if __name__ == "__main__":
    main()<|MERGE_RESOLUTION|>--- conflicted
+++ resolved
@@ -22,11 +22,8 @@
 from gamestonk_terminal.sentiment import sen_menu as sm
 from gamestonk_terminal.technical_analysis import ta_menu as tam
 from gamestonk_terminal.comparison_analysis import ca_menu as cam
-<<<<<<< HEAD
 from gamestonk_terminal.options import op_menu as opm
-=======
 from gamestonk_terminal.fred import fred_menu as fm
->>>>>>> 9fe3fcec
 
 # import warnings
 # warnings.simplefilter("always")
@@ -76,11 +73,8 @@
         "dd",
         "pred",
         "ca",
-<<<<<<< HEAD
         "op"
-=======
         "fred",
->>>>>>> 9fe3fcec
     ]
     menu_parser.add_argument("opt", choices=choices)
     completer = NestedCompleter.from_nested_dict({c: None for c in choices})
@@ -188,13 +182,11 @@
         elif ns_known_args.opt == "dd":
             b_quit = ddm.dd_menu(df_stock, s_ticker, s_start, s_interval)
 
-<<<<<<< HEAD
         elif ns_known_args.opt == "op":
             b_quit = opm.opt_menu(df_stock, s_ticker, s_start, s_interval)
-=======
+            
         elif ns_known_args.opt == "fred":
             b_quit = fm.fred_menu()
->>>>>>> 9fe3fcec
 
         elif ns_known_args.opt == "pred":
 
