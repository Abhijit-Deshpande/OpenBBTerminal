aiohttp==3.7.4.post0; python_version >= "3.6"
alpaca-trade-api==1.2.0
alpha-vantage==2.3.1
ansiwrap==0.8.4; python_version >= "3.6"
appdirs==1.4.4; python_version >= "3.6"
appnope==0.1.2; platform_system == "Darwin" and python_version >= "3.6" and sys_platform == "darwin"
argon2-cffi==20.1.0; python_version >= "3.6"
async-generator==1.10; python_full_version >= "3.6.1" and python_version >= "3.6"
async-timeout==3.0.1; python_full_version >= "3.5.3" and python_version >= "3.6"
attrs==20.3.0; python_version >= "3.6" and python_full_version < "3.0.0" or python_full_version >= "3.4.0" and python_version >= "3.6"
backcall==0.2.0; python_version >= "3.6"
beautifulsoup4==4.9.3; python_version >= "3.5"
black==20.8b1; python_version >= "3.6"
bleach==3.3.0; python_version >= "3.6" and python_full_version < "3.0.0" or python_full_version >= "3.5.0" and python_version >= "3.6"
bs4==0.0.1
certifi==2020.12.5; python_version >= "2.7" and python_full_version < "3.0.0" or python_full_version >= "3.5.0"
cffi==1.14.5; implementation_name == "pypy" and python_version >= "3.6"
chardet==4.0.0; python_version >= "3.6" and python_full_version < "3.0.0" or python_full_version >= "3.5.0" and python_version >= "3.6"
click==7.1.2; python_version >= "3.6" and python_full_version < "3.0.0" or python_full_version >= "3.5.0" and python_version >= "3.6"
colorama==0.4.4; (python_version >= "2.7" and python_full_version < "3.0.0") or (python_full_version >= "3.5.0")
convertdate==2.3.2; python_version >= "3.5"
cryptography==3.4.7; python_version >= "3.6"
cssselect==1.1.0; python_version >= "2.7" and python_full_version < "3.0.0" or python_full_version >= "3.4.0"
cvxpy==1.1.12; python_full_version >= "3.6.1" and python_full_version < "4.0.0" and python_version >= "3.5"
cycler==0.10.0; python_version >= "3.6"
cython==0.29.17; python_version >= "3.6" and python_full_version < "3.0.0" and sys_platform == "darwin" or python_full_version >= "3.3.0" and python_version >= "3.6" and sys_platform == "darwin"
dataclasses==0.8; python_version >= "3.6" and python_version < "3.7"
datetime==4.3; python_version >= "3.5"
decorator==4.4.2; python_full_version >= "3.6.1" and python_version >= "3.6" and (python_version >= "3.6" and python_full_version < "3.0.0" or python_full_version >= "3.2.0" and python_version >= "3.6")
defusedxml==0.7.1; python_version >= "3.6" and python_full_version < "3.0.0" or python_full_version >= "3.5.0" and python_version >= "3.6"
detecta==0.0.5; python_version >= "3.6"
ecos==2.0.7.post1; python_full_version >= "3.6.1" and python_full_version < "4.0.0" and python_version >= "3.5"
entrypoints==0.3; python_version >= "3.6"
finviz==1.4.1
finvizfinance==0.9.6; python_version >= "3.5"
fredapi==0.4.3
fundamentalanalysis==0.2.7
h5py==2.10.0
hijri-converter==2.1.1; python_version >= "3.6"
holidays==0.10.5.2
idna-ssl==1.1.0; python_version < "3.7" and python_version >= "3.6"
idna==2.10; python_version >= "3.6" and python_full_version < "3.0.0" and python_version < "3.7" or python_version < "3.7" and python_version >= "3.6" and python_full_version >= "3.5.0"
importlib-metadata==4.0.0; python_version < "3.8" and python_version >= "3.6"
inflection==0.5.1; python_version >= "3.5"
ipykernel==5.5.3; python_version >= "3.6"
ipython-genutils==0.2.0; python_full_version >= "3.6.1" and python_version >= "3.6"
ipython==7.16.1; python_version >= "3.6"
ipywidgets==7.6.3
iso8601==0.1.14
jedi==0.18.0; python_version >= "3.6"
jinja2==2.11.3; python_version >= "3.6" and python_full_version < "3.0.0" or python_full_version >= "3.5.0" and python_version >= "3.6"
joblib==1.0.1; python_version >= "3.6"
jsonschema==3.2.0; python_version >= "3.6"
jupyter-client==6.2.0; python_full_version >= "3.6.1" and python_version >= "3.6"
jupyter-console==6.4.0; python_version >= "3.6"
jupyter-core==4.7.1; python_full_version >= "3.6.1" and python_version >= "3.6"
jupyter==1.0.0
jupyterlab-pygments==0.1.2; python_version >= "3.6"
jupyterlab-widgets==1.0.0; python_version >= "3.6"
kiwisolver==1.3.1; python_version >= "3.6"
korean-lunar-calendar==0.2.1
lxml==4.6.3; python_version >= "3.5" and python_full_version < "3.0.0" or python_full_version >= "3.5.0" and python_version >= "3.5"
markupsafe==1.1.1; python_version >= "3.6" and python_full_version < "3.0.0" or python_full_version >= "3.5.0" and python_version >= "3.6"
matplotlib==3.3.4; python_version >= "3.6"
mistune==0.8.4; python_version >= "3.6"
more-itertools==8.7.0; python_version >= "3.5"
mplfinance==0.12.7a12
msgpack==1.0.2
multidict==5.1.0; python_version >= "3.6"
multitasking==0.0.9
mypy-extensions==0.4.3; python_version >= "3.6"
nbclient==0.5.3; python_full_version >= "3.6.1" and python_version >= "3.6"
nbconvert==6.0.7; python_version >= "3.6"
nbformat==5.1.3; python_full_version >= "3.6.1" and python_version >= "3.6"
nest-asyncio==1.5.1; python_full_version >= "3.6.1" and python_version >= "3.6"
notebook==6.3.0; python_version >= "3.6"
numpy==1.19.5; python_version >= "3.6"
oauthlib==3.1.0; python_version >= "2.7" and python_full_version < "3.0.0" or python_full_version >= "3.4.0"
osqp==0.6.2.post0; python_full_version >= "3.6.1" and python_full_version < "4.0.0" and python_version >= "3.5"
packaging==20.9; python_version >= "3.6" and python_full_version < "3.0.0" or python_full_version >= "3.5.0" and python_version >= "3.6"
pandas-ta==0.2.45b
pandas==1.1.5; python_full_version >= "3.6.1"
pandocfilters==1.4.3; python_version >= "3.6" and python_full_version < "3.0.0" or python_full_version >= "3.4.0" and python_version >= "3.6"
papermill==2.3.3; python_version >= "3.6"
parso==0.8.2; python_version >= "3.6"
pathspec==0.8.1; python_version >= "3.6" and python_full_version < "3.0.0" or python_full_version >= "3.5.0" and python_version >= "3.6"
patsy==0.5.1; python_version >= "3.6"
pexpect==4.8.0; sys_platform != "win32" and python_version >= "3.6"
pickleshare==0.7.5; python_version >= "3.6"
pillow==8.2.0; python_version >= "3.6"
plotly==4.14.3
pmdarima==1.8.0; python_version >= "3.6"
praw==7.2.0; python_version >= "3.6" and python_version < "4.0"
prawcore==2.0.0; python_version >= "3.6" and python_version < "4.0"
prettytable==2.1.0; python_version >= "3.6"
prometheus-client==0.10.1; python_version >= "3.6" and python_full_version < "3.0.0" or python_full_version >= "3.4.0" and python_version >= "3.6"
prompt-toolkit==3.0.18; python_full_version >= "3.6.1"
psaw==0.0.12; python_version >= "3"
ptyprocess==0.7.0; os_name != "nt" and python_version >= "3.6" and sys_platform != "win32"
py==1.10.0; python_version >= "3.6" and python_full_version < "3.0.0" and implementation_name == "pypy" or implementation_name == "pypy" and python_version >= "3.6" and python_full_version >= "3.4.0"
pyally==1.1.2
pycoingecko==1.4.1
pycparser==2.20; python_version >= "3.6" and python_full_version < "3.0.0" or python_full_version >= "3.4.0" and python_version >= "3.6"
pygments==2.8.1; python_version >= "3.6"
pymeeus==0.5.11; python_version >= "3.5"
pyobjc-core==7.1; python_version >= "3.6" and sys_platform == "darwin"
pyobjc-framework-cocoa==7.1; python_version >= "3.6" and sys_platform == "darwin"
pyotp==2.6.0; python_version >= "3"
pyparsing==2.4.7; python_version >= "3.6" and python_full_version < "3.0.0" or python_full_version >= "3.5.0" and python_version >= "3.6"
pyportfolioopt==1.4.1; python_full_version >= "3.6.1" and python_full_version < "4.0.0"
pyrsistent==0.14.11
pysocks==1.7.1; python_version >= "2.7" and python_full_version < "3.0.0" or python_full_version >= "3.5.0"
python-dateutil==2.8.1; python_full_version >= "3.6.1" and python_version >= "3.6" and (python_version >= "3.6" and python_full_version < "3.0.0" or python_full_version >= "3.3.0" and python_version >= "3.6") and (python_version >= "2.7" and python_full_version < "3.0.0" or python_full_version >= "3.3.0")
python-dotenv==0.17.0; python_version >= "3"
pytrends==4.7.3
pytz==2021.1; python_full_version >= "3.6.1" and python_version >= "3.5"
pywin32==300; sys_platform == "win32" and python_version >= "3.6"
pywinpty==0.5.7; os_name == "nt" and python_version >= "3.6"
pyyaml==5.4.1; python_version >= "3.6" and python_full_version < "3.0.0" or python_full_version >= "3.6.0" and python_version >= "3.6"
pyzmq==22.0.3; python_full_version >= "3.6.1" and python_version >= "3.6"
qdldl==0.1.5.post0; python_full_version >= "3.6.1" and python_full_version < "4.0.0" and python_version >= "3.5"
qtconsole==5.0.3; python_version >= "3.6"
qtpy==1.9.0; python_version >= "3.6"
quandl==3.6.1; python_version >= "3.5"
rapidfuzz==1.4.1; python_version >= "3.5"
regex==2020.11.13
requests-oauthlib==1.3.0; python_version >= "2.7" and python_full_version < "3.0.0" or python_full_version >= "3.4.0"
requests==2.25.1; (python_version >= "2.7" and python_full_version < "3.0.0") or (python_full_version >= "3.5.0")
retrying==1.3.3
robin-stocks==2.0.3; python_version >= "3"
scikit-learn==0.24.1; python_version >= "3.6"
scipy==1.5.4; python_version >= "3.6"
screeninfo==0.6.7
scs==2.1.3; python_full_version >= "3.6.1" and python_full_version < "4.0.0" and python_version >= "3.5"
seaborn==0.11.1; python_version >= "3.6"
<<<<<<< HEAD
selenium==3.141.0
send2trash==1.5.0; python_version >= "3.5"
six==1.15.0; python_full_version >= "3.6.1" and python_version >= "3.6" and (python_version >= "2.7" and python_full_version < "3.0.0" or python_full_version >= "3.3.0") and (python_version >= "3.6" and python_full_version < "3.0.0" and python_version < "4.0" or python_version >= "3.6" and python_version < "4.0" and python_full_version >= "3.4.0") and (python_version >= "3.6" and python_full_version < "3.0.0" or python_full_version >= "3.3.0" and python_version >= "3.6") and (python_version >= "3.6" and python_full_version < "3.0.0" or python_full_version >= "3.5.0" and python_version >= "3.6") and (python_version >= "3.5" and python_full_version < "3.0.0" or python_full_version >= "3.3.0" and python_version >= "3.5")
soupsieve==2.2; python_version >= "3.6"
screeninfo==0.6.7;
=======
send2trash==1.5.0; python_version >= "3.6"
six==1.15.0; python_full_version >= "3.6.1" and python_version >= "3.6" and (python_version >= "2.7" and python_full_version < "3.0.0" or python_full_version >= "3.3.0") and (python_version >= "3.6" and python_full_version < "3.0.0" and python_version < "4.0" or python_version >= "3.6" and python_version < "4.0" and python_full_version >= "3.4.0") and (python_version >= "3.6" and python_full_version < "3.0.0" or python_full_version >= "3.3.0" and python_version >= "3.6") and (python_version >= "3.6" and python_full_version < "3.0.0" or python_full_version >= "3.5.0" and python_version >= "3.6")
soupsieve==2.2.1; python_version >= "3.6"
>>>>>>> e33a5d46
statsmodels==0.12.2; python_version >= "3.6"
tabulate==0.8.9
tenacity==7.0.0; python_version >= "3.6"
termcolor==1.1.0
terminado==0.9.4; python_version >= "3.6"
testpath==0.4.4; python_version >= "3.6"
textwrap3==0.9.2; python_version >= "3.6"
threadpoolctl==2.1.0; python_version >= "3.6"
timeseriescrossvalidation @ git+https://github.com/DidierRLopes/TimeSeriesCrossValidation.git@master
toml==0.10.2; python_version >= "3.6" and python_full_version < "3.0.0" or python_full_version >= "3.3.0" and python_version >= "3.6"
tornado==6.1; python_full_version >= "3.6.1" and python_version >= "3.6"
tqdm==4.60.0; python_version >= "3.6" and python_full_version < "3.0.0" or python_full_version >= "3.4.0" and python_version >= "3.6"
tradingview-ta==3.2.3; python_version >= "3.5"
traitlets==4.3.3; python_full_version >= "3.6.1" and python_version >= "3.6"
typed-ast==1.4.3; python_version >= "3.6"
typing-extensions==3.7.4.3; python_version < "3.8" and python_version >= "3.6"
update-checker==0.18.0; python_version >= "3.6" and python_version < "4.0"
urllib3==1.26.4; python_version >= "3.6" and python_full_version < "3.0.0" or python_full_version >= "3.5.0" and python_version < "4" and python_version >= "3.6"
user-agent==0.1.9
wcwidth==0.2.5; python_version >= "3.6" and python_full_version >= "3.6.1"
webencodings==0.5.1; python_version >= "3.6" and python_full_version < "3.0.0" or python_full_version >= "3.5.0" and python_version >= "3.6"
websocket-client==0.58.0; python_version >= "3.6" and python_full_version < "3.0.0" and python_version < "4.0" or python_version >= "3.6" and python_version < "4.0" and python_full_version >= "3.4.0"
websockets==8.1; python_full_version >= "3.6.1"
widgetsnbextension==3.5.1
yarl==1.6.3; python_version >= "3.6"
yfinance==0.1.59
zipp==3.4.1; python_version < "3.8" and python_version >= "3.6"
zope.interface==5.4.0; python_version >= "3.5" and python_full_version < "3.0.0" or python_full_version >= "3.5.0" and python_version >= "3.5"<|MERGE_RESOLUTION|>--- conflicted
+++ resolved
@@ -133,17 +133,9 @@
 screeninfo==0.6.7
 scs==2.1.3; python_full_version >= "3.6.1" and python_full_version < "4.0.0" and python_version >= "3.5"
 seaborn==0.11.1; python_version >= "3.6"
-<<<<<<< HEAD
-selenium==3.141.0
-send2trash==1.5.0; python_version >= "3.5"
-six==1.15.0; python_full_version >= "3.6.1" and python_version >= "3.6" and (python_version >= "2.7" and python_full_version < "3.0.0" or python_full_version >= "3.3.0") and (python_version >= "3.6" and python_full_version < "3.0.0" and python_version < "4.0" or python_version >= "3.6" and python_version < "4.0" and python_full_version >= "3.4.0") and (python_version >= "3.6" and python_full_version < "3.0.0" or python_full_version >= "3.3.0" and python_version >= "3.6") and (python_version >= "3.6" and python_full_version < "3.0.0" or python_full_version >= "3.5.0" and python_version >= "3.6") and (python_version >= "3.5" and python_full_version < "3.0.0" or python_full_version >= "3.3.0" and python_version >= "3.5")
-soupsieve==2.2; python_version >= "3.6"
-screeninfo==0.6.7;
-=======
 send2trash==1.5.0; python_version >= "3.6"
 six==1.15.0; python_full_version >= "3.6.1" and python_version >= "3.6" and (python_version >= "2.7" and python_full_version < "3.0.0" or python_full_version >= "3.3.0") and (python_version >= "3.6" and python_full_version < "3.0.0" and python_version < "4.0" or python_version >= "3.6" and python_version < "4.0" and python_full_version >= "3.4.0") and (python_version >= "3.6" and python_full_version < "3.0.0" or python_full_version >= "3.3.0" and python_version >= "3.6") and (python_version >= "3.6" and python_full_version < "3.0.0" or python_full_version >= "3.5.0" and python_version >= "3.6")
 soupsieve==2.2.1; python_version >= "3.6"
->>>>>>> e33a5d46
 statsmodels==0.12.2; python_version >= "3.6"
 tabulate==0.8.9
 tenacity==7.0.0; python_version >= "3.6"
